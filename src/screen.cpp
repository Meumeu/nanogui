--- conflicted
+++ resolved
@@ -88,34 +88,19 @@
 }
 
 Screen::Screen()
-<<<<<<< HEAD
   : Widget(nullptr), mSDLWindow(nullptr), mSDLGLContext(nullptr), mNVGContext(nullptr),
-    mCursor(Cursor::Arrow), mBackground(0.3f, 0.3f, 0.32f),
+    mCursor(Cursor::Arrow), mBackground(0.3f, 0.3f, 0.32f, 1.f),
     mShutdownSDLOnDestruct(true), mFullscreen(false) {
     memset(mCursors, 0, sizeof(SDL_Cursor *) * (int) Cursor::CursorCount);}
-=======
-    : Widget(nullptr), mGLFWWindow(nullptr), mNVGContext(nullptr),
-      mCursor(Cursor::Arrow), mBackground(0.3f, 0.3f, 0.32f, 1.f),
-      mShutdownGLFWOnDestruct(false), mFullscreen(false) {
-    memset(mCursors, 0, sizeof(GLFWcursor *) * (int) Cursor::CursorCount);
-}
->>>>>>> f1ca5dfc
 
 Screen::Screen(const Vector2i &size, const std::string &caption, bool resizable,
                bool fullscreen, int colorBits, int alphaBits, int depthBits,
                int stencilBits, int nSamples,
                unsigned int glMajor, unsigned int glMinor)
-<<<<<<< HEAD
     : Widget(nullptr), mSDLWindow(nullptr), mSDLGLContext(nullptr), mNVGContext(nullptr),
-      mCursor(Cursor::Arrow), mBackground(0.3f, 0.3f, 0.32f), mCaption(caption),
+      mCursor(Cursor::Arrow), mBackground(0.3f, 0.3f, 0.32f, 1.f), mCaption(caption),
       mShutdownSDLOnDestruct(false), mFullscreen(fullscreen) {
     memset(mCursors, 0, sizeof(SDL_Cursor *) * (int) Cursor::CursorCount);
-=======
-    : Widget(nullptr), mGLFWWindow(nullptr), mNVGContext(nullptr),
-      mCursor(Cursor::Arrow), mBackground(0.3f, 0.3f, 0.32f, 1.f), mCaption(caption),
-      mShutdownGLFWOnDestruct(false), mFullscreen(fullscreen) {
-    memset(mCursors, 0, sizeof(GLFWcursor *) * (int) Cursor::CursorCount);
->>>>>>> f1ca5dfc
 
     /* Request a forward compatible OpenGL glMajor.glMinor core profile context.
        Default value is an OpenGL 3.3 core profile context. */
@@ -279,13 +264,8 @@
 void Screen::setSize(const Vector2i &size) {
     Widget::setSize(size);
 
-<<<<<<< HEAD
-#if defined(_WIN32)
+#if defined(_WIN32) || defined(__linux__)
     SDL_SetWindowSize(mSDLWindow, size.x() * mPixelRatio, size.y() * mPixelRatio);
-=======
-#if defined(_WIN32) || defined(__linux__)
-    glfwSetWindowSize(mGLFWWindow, size.x() * mPixelRatio, size.y() * mPixelRatio);
->>>>>>> f1ca5dfc
 #else
     SDL_SetWindowSize(mSDLWindow, size.x(), size.y());
 #endif
@@ -305,26 +285,9 @@
     if (!mVisible)
         return;
 
-<<<<<<< HEAD
     SDL_GL_MakeCurrent(mSDLWindow, mSDLGLContext);
-    SDL_GetWindowSize(mSDLWindow, &mSize[0], &mSize[1]);
-    SDL_GL_GetDrawableSize(mSDLWindow, &mFBSize[0], &mFBSize[1]);
-    float newPixelRatio = get_pixel_ratio(mSDLWindow);
-
-#if defined(_WIN32)
-    if (mPixelRatio != newPixelRatio && !mFullscreen)
-        SDL_SetWindowSize(mSDLWindow, mSize.x() * newPixelRatio / mPixelRatio, mSize.y() * newPixelRatio / mPixelRatio);
-#endif
-
-    mPixelRatio = newPixelRatio;
     SDL_GL_GetDrawableSize(mSDLWindow, &mFBSize[0], &mFBSize[1]);
     SDL_GetWindowSize(mSDLWindow, &mSize[0], &mSize[1]);
-=======
-    glfwMakeContextCurrent(mGLFWWindow);
-
-    glfwGetFramebufferSize(mGLFWWindow, &mFBSize[0], &mFBSize[1]);
-    glfwGetWindowSize(mGLFWWindow, &mSize[0], &mSize[1]);
->>>>>>> f1ca5dfc
 
 #if defined(_WIN32) || defined(__linux__)
     mSize = (mSize / mPixelRatio).cast<int>();
@@ -612,16 +575,9 @@
 
 bool Screen::resizeCallbackEvent(int, int) {
     Vector2i fbSize, size;
-<<<<<<< HEAD
+    SDL_GL_GetDrawableSize(mSDLWindow, &fbSize[0], &fbSize[1]);
     SDL_GetWindowSize(mSDLWindow, &size[0], &size[1]);
-    SDL_GL_GetDrawableSize(mSDLWindow, &fbSize[0], &fbSize[1]);
-#if defined(_WIN32)
-=======
-    glfwGetFramebufferSize(mGLFWWindow, &fbSize[0], &fbSize[1]);
-    glfwGetWindowSize(mGLFWWindow, &size[0], &size[1]);
-
 #if defined(_WIN32) || defined(__linux__)
->>>>>>> f1ca5dfc
     size /= mPixelRatio;
 #endif
 
