--- conflicted
+++ resolved
@@ -41,30 +41,15 @@
         setlocale(LC_NUMERIC, "C");
     #endif
 
-<<<<<<< HEAD
+    #if defined(__APPLE__)
+        disable_saved_application_state_osx();
+    #endif
+
     SDL_SetMainReady();
     if (SDL_Init(SDL_INIT_VIDEO) < 0)
     {
         throw std::runtime_error("Could not initialize SDL2!");
     }
-=======
-    #if defined(__APPLE__)
-        disable_saved_application_state_osx();
-    #endif
-
-    glfwSetErrorCallback(
-        [](int error, const char *descr) {
-            if (error == GLFW_NOT_INITIALIZED)
-                return; /* Ignore */
-            std::cerr << "GLFW error " << error << ": " << descr << std::endl;
-        }
-    );
-
-    if (!glfwInit())
-        throw std::runtime_error("Could not initialize GLFW!");
-
-    glfwSetTime(0);
->>>>>>> c0334597
 }
 
 static bool mainloop_active = false;
