/*
    nanogui/screen.h -- Top-level widget and interface between NanoGUI and SDL

    A significant redesign of this code was contributed by Christian Schueller.

    NanoGUI was developed by Wenzel Jakob <wenzel.jakob@epfl.ch>.
    The widget drawing code is based on the NanoVG demo application
    by Mikko Mononen.

    All rights reserved. Use of this source code is governed by a
    BSD-style license that can be found in the LICENSE.txt file.
*/
/** \file */

#pragma once

#include <nanogui/widget.h>
#include <SDL2/SDL_video.h>

NAMESPACE_BEGIN(nanogui)

/**
<<<<<<< HEAD
 * \brief Represents a display surface (i.e. a full-screen or windowed SDL window)
 * and forms the root element of a hierarchy of nanogui widgets
=======
 * \class Screen screen.h nanogui/screen.h
 *
 * \brief Represents a display surface (i.e. a full-screen or windowed GLFW window)
 * and forms the root element of a hierarchy of nanogui widgets.
>>>>>>> f1ca5dfc
 */
class NANOGUI_EXPORT Screen : public Widget {
    friend class Widget;
    friend class Window;
public:
    /**
     * Create a new Screen instance
     *
     * \param size
     *     Size in pixels at 96 dpi (on high-DPI screens, the actual resolution
     *     in terms of hardware pixels may be larger by an integer factor)
     *
     * \param caption
     *     Window title (in UTF-8 encoding)
     *
     * \param resizable
     *     If creating a window, should it be resizable?
     *
     * \param fullscreen
     *     Specifies whether to create a windowed or full-screen view
     *
     * \param colorBits
     *     Number of bits per pixel dedicated to the R/G/B color components
     *
     * \param alphaBits
     *     Number of bits per pixel dedicated to the alpha channel
     *
     * \param depthBits
     *     Number of bits per pixel dedicated to the Z-buffer
     *
     * \param stencilBits
     *     Number of bits per pixel dedicated to the stencil buffer (recommended
     *     to set this to 8. NanoVG can draw higher-quality strokes using a
     *     stencil buffer)
     *
     * \param nSamples
     *     Number of MSAA samples (set to 0 to disable)
     *
     * \param glMajor
     *     The requested OpenGL Major version number.  Default is 3, if changed
     *     the value must correspond to a forward compatible core profile (for
     *     portability reasons).  For example, set this to 4 and \ref glMinor to 1
     *     for a forward compatible core OpenGL 4.1 profile.  Requesting an
     *     invalid profile will result in no context (and therefore no GUI)
     *     being created.
     *
     * \param glMinor
     *     The requested OpenGL Minor version number.  Default is 3, if changed
     *     the value must correspond to a forward compatible core profile (for
     *     portability reasons).  For example, set this to 1 and \ref glMajor to 4
     *     for a forward compatible core OpenGL 4.1 profile.  Requesting an
     *     invalid profile will result in no context (and therefore no GUI)
     *     being created.
     */
    Screen(const Vector2i &size, const std::string &caption,
           bool resizable = true, bool fullscreen = false, int colorBits = 8,
           int alphaBits = 8, int depthBits = 24, int stencilBits = 8,
           int nSamples = 0,
           unsigned int glMajor = 3, unsigned int glMinor = 3);

    /// Release all resources
    virtual ~Screen();

    /// Get the window title bar caption
    const std::string &caption() const { return mCaption; }

    /// Set the window title bar caption
    void setCaption(const std::string &caption);

    /// Return the screen's background color
    const Color &background() const { return mBackground; }

    /// Set the screen's background color
    void setBackground(const Color &background) { mBackground = background; }

    /// Set the top-level window visibility (no effect on full-screen windows)
    void setVisible(bool visible);

    /// Set window size
    void setSize(const Vector2i& size);

    /// Draw the Screen contents
    virtual void drawAll();

    /// Draw the window contents --- put your OpenGL draw calls here
    virtual void drawContents() { /* To be overridden */ }

    /// Return the ratio between pixel and device coordinates (e.g. >= 2 on Mac Retina displays)
    float pixelRatio() const { return mPixelRatio; }

    /// Handle a file drop event
    virtual bool dropEvent(const std::vector<std::string> & /* filenames */) { return false; /* To be overridden */ }

    /// Default keyboard event handler
    virtual bool keyboardEvent(int key, int scancode, int action, int modifiers);

    /// Text input event handler: codepoint is native endian UTF-32 format
    virtual bool keyboardCharacterEvent(unsigned int codepoint);

    /// Window resize event handler
    virtual bool resizeEvent(const Vector2i &) { return false; }

    /// Return the last observed mouse position value
    Vector2i mousePos() const { return mMousePos; }

    /// Return a pointer to the underlying SDL window data structure
    SDL_Window *sdlWindow() { return mSDLWindow; }

    /// Return a pointer to the underlying nanoVG draw context
    NVGcontext *nvgContext() { return mNVGContext; }

    void setShutdownSDLOnDestruct(bool v) { mShutdownSDLOnDestruct = v; }
    bool shutdownSDLOnDestruct() { return mShutdownSDLOnDestruct; }

    using Widget::performLayout;

    /// Compute the layout of all widgets
    void performLayout() {
        Widget::performLayout(mNVGContext);
    }

public:
    /********* API for applications which manage SDL themselves **********/

    /**
     * \brief Default constructor
     *
     * Performs no initialization at all. Use this if the application is
     * responsible for setting up SDL, OpenGL, etc.
     *
     * In this case, override \ref Screen and call \ref initalize() with a
     * pointer to an existing \c SDL_Window instance
     *
     * You will also be responsible in this case to deliver SDL callbacks
     * to the appropriate callback event handlers below
     */
    Screen();

    /// Initialize the \ref Screen
    void initialize(SDL_Window * window, SDL_GLContext context, bool shutdownSDLOnDestruct);

    /* Event handlers */
    bool cursorPosCallbackEvent(double x, double y);
    bool mouseButtonCallbackEvent(int button, int action, int modifiers);
    bool keyCallbackEvent(int key, int scancode, int action, int mods);
    bool charCallbackEvent(unsigned int codepoint);
    bool dropCallbackEvent(int count, const char **filenames);
    bool scrollCallbackEvent(double x, double y);
    bool resizeCallbackEvent(int width, int height);
    void onEvent(SDL_Event& e);

    /* Internal helper functions */
    void updateFocus(Widget *widget);
    void disposeWindow(Window *window);
    void centerWindow(Window *window);
    void moveWindowToFront(Window *window);
    void drawWidgets();

protected:
    SDL_Window *mSDLWindow;
    SDL_GLContext mSDLGLContext;
    NVGcontext *mNVGContext;
    SDL_Cursor *mCursors[(int) Cursor::CursorCount];
    Cursor mCursor;
    std::vector<Widget *> mFocusPath;
    Vector2i mFBSize;
    float mPixelRatio;
    int mMouseState, mModifiers;
    Vector2i mMousePos;
    bool mDragActive;
    Widget *mDragWidget = nullptr;
    double mLastInteraction;
    bool mProcessEvents;
    Color mBackground;
    std::string mCaption;
    bool mShutdownSDLOnDestruct;
    bool mFullscreen;
};

NAMESPACE_END(nanogui)<|MERGE_RESOLUTION|>--- conflicted
+++ resolved
@@ -20,15 +20,10 @@
 NAMESPACE_BEGIN(nanogui)
 
 /**
-<<<<<<< HEAD
- * \brief Represents a display surface (i.e. a full-screen or windowed SDL window)
- * and forms the root element of a hierarchy of nanogui widgets
-=======
  * \class Screen screen.h nanogui/screen.h
  *
- * \brief Represents a display surface (i.e. a full-screen or windowed GLFW window)
+ * \brief Represents a display surface (i.e. a full-screen or windowed SDL window)
  * and forms the root element of a hierarchy of nanogui widgets.
->>>>>>> f1ca5dfc
  */
 class NANOGUI_EXPORT Screen : public Widget {
     friend class Widget;
