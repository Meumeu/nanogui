--- conflicted
+++ resolved
@@ -1,14 +1,7 @@
 [submodule "ext/nanovg"]
     path = ext/nanovg
     url = https://github.com/wjakob/nanovg
-<<<<<<< HEAD
-[submodule "glew"]
-=======
-[submodule "ext/glfw"]
-    path = ext/glfw
-    url = https://github.com/wjakob/glfw
 [submodule "ext/glew"]
->>>>>>> 2a61f03c
     path = ext/glew
     url = https://github.com/nigels-com/glew
 [submodule "ext/eigen"]
